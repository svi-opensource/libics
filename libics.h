/*
 * libics: Image Cytometry Standard file reading and writing.
 *
<<<<<<< HEAD
 * Copyright 2015-2019:
=======
 * Copyright 2015-2018:
>>>>>>> 15a23484
 *   Scientific Volume Imaging Holding B.V.
 *   Laapersveld 63, 1213 VB Hilversum, The Netherlands
 *   https://www.svi.nl
 *
 * Contact: libics@svi.nl
 *
 * Copyright (C) 2000-2013 Cris Luengo and others
 *
 * Large chunks of this library written by
 *    Bert Gijsbers
 *    Dr. Hans T.M. van der Voort
 * And also Damir Sudar, Geert van Kempen, Jan Jitze Krol,
 * Chiel Baarslag and Fons Laan.
 *
 * This library is free software; you can redistribute it and/or
 * modify it under the terms of the GNU Library General Public
 * License as published by the Free Software Foundation; either
 * version 2 of the License, or (at your option) any later version.
 *
 * This library is distributed in the hope that it will be useful,
 * but WITHOUT ANY WARRANTY; without even the implied warranty of
 * MERCHANTABILITY or FITNESS FOR A PARTICULAR PURPOSE.  See the GNU
 * Library General Public License for more details.
 *
 * You should have received a copy of the GNU Library General Public
 * License along with this library; if not, write to the Free
 * Software Foundation, Inc., 675 Mass Ave, Cambridge, MA 02139, USA.
 */


/*
 * FILE : libics.h
 *
 * This is the main include file, and the only file you need to include in your
 * source code if you use the top-level functions in this library.
 */


#ifndef LIBICS_H
#define LIBICS_H

#include <stddef.h>

#ifdef __cplusplus
extern "C" {
#endif

/* Library versioning is in the form major, minor, patch: */
#define ICSLIB_VERSION "1.6.3" /* also defined in configure.ac */


#if defined(__WIN32__) && !defined(WIN32)
#define WIN32
#endif

#if defined(_WIN64) && !defined(WIN64)
#define WIN64
#endif
    

/* Windows platforms have a different case insensitive string comparison
   function. */    
#if defined(WIN32) || defined(WIN64)
#define ICSSTRCASECMP _stricmp
#else
#define ICSSTRCASECMP strcasecmp
#endif
<<<<<<< HEAD
    
=======

>>>>>>> 15a23484

#ifdef WIN32
#ifdef BUILD_ICSLIB
#define ICSEXPORT __declspec(dllexport)
#else
#ifdef USE_ICSLIB_DLL
#define ICSEXPORT __declspec(dllimport)
#else
#define ICSEXPORT
#endif
#endif
#else
#define ICSEXPORT
#endif


/* For older visual studio versions */
#ifdef _MSC_VER
#if(_MSC_VER < 1900)
#define snprintf _snprintf
#endif
#endif


/* For the moment the largest imel is a double complex of 16 bytes: */
#define ICS_MAX_IMEL_SIZE 16


/* These determine the sizes of static arrays and strings: */
#define ICS_MAXDIM 10        /* maximum number of image dimensions.           */
#define ICS_MAX_LAMBDA 32    /* maximum number of channels.                   */
#define ICS_MAX_DETECT 32    /* maximum number of detectors.                  */
#define ICS_STRLEN_TOKEN 32  /* length of a token string.                     */
#define ICS_STRLEN_OTHER 128 /* length of other strings.                      */
#define ICS_LINE_LENGTH 1024 /* maximum length of the lines in the .ics file. */
#define ICS_MAXPATHLEN 512   /* maximum length of the file names.             */


/* These are the known data types for imels. If you use another type, you can't
   use the top-level functions: */
typedef enum {
    Ics_unknown = 0,
    Ics_uint8,     /* integer, unsigned,  8 bpp */
    Ics_sint8,     /* integer, signed,    8 bpp */
    Ics_uint16,    /* integer, unsigned, 16 bpp */
    Ics_sint16,    /* integer, signed,   16 bpp */
    Ics_uint32,    /* integer, unsigned, 32 bpp */
    Ics_sint32,    /* integer, signed,   32 bpp */
    Ics_uint64,    /* integer, unsigned, 64 bpp */
    Ics_sint64,    /* integer, signed,   64 bpp */
    Ics_real32,    /* real,    signed,   32 bpp */
    Ics_real64,    /* real,    signed,   64 bpp */
    Ics_complex32, /* complex, signed, 2*32 bpp */
    Ics_complex64  /* complex, signed, 2*64 bpp */
} Ics_DataType;


/* The compression methods supported by this library. */
typedef enum {
    IcsCompr_uncompressed = 0, /* No compression                              */
    IcsCompr_compress,         /* Using 'compress' (writing converts to gzip) */
    IcsCompr_gzip              /* Using zlib (ICS_ZLIB must be defined)       */
} Ics_Compression;


/* File modes. */
typedef enum {
    IcsFileMode_write, /* write mode                                  */
    IcsFileMode_read,  /* read mode                                   */
    IcsFileMode_update /*  write only meta-data, read any header item */
} Ics_FileMode;


/* Byte orders. */
typedef enum {
    IcsByteOrder_littleEndian, /* little endian byte order */
    IcsByteOrder_bigEndian     /* big endian byte order    */
} Ics_ByteOrder;


/* Structures that define the image representation. They are only used inside
   the ICS data structure. */
typedef struct {
    size_t size;                    /* Number of imels in this dimension */
    double origin;                  /* Position of first imel            */
    double scale;                   /* Distance between imels            */
    char   order[ICS_STRLEN_TOKEN]; /* Order of this dimension           */
    char   label[ICS_STRLEN_TOKEN]; /* Label for this dimension          */
    char   unit[ICS_STRLEN_TOKEN];  /* Units for Origin and Scale        */
} Ics_DataRepresentation;


typedef struct {
        /* Numeric representation for the pixels: */
    Ics_DataType dataType;
        /* Number of significant bits: */
    size_t       sigBits;
        /* Offset for imel values: */
    double       origin;
        /* Scaling for imel values: */
    double       scale;
        /* Units for Origin and Scale: */
    char         unit[ICS_STRLEN_TOKEN];
        /* Order is always "bits", Label is always "intensity" */
} Ics_ImelRepresentation;


/* A list of sensor parameters that are also equipped with a state. */
typedef enum {
    ICS_SENSOR_FIRST,
    ICS_SENSOR_IMAGING_DIRECTION,
    ICS_SENSOR_NUMERICAL_APERTURE,
    ICS_SENSOR_OBJECTIVE_QUALITY,
    ICS_SENSOR_MEDIUM_REFRACTIVE_INDEX,
    ICS_SENSOR_LENS_REFRACTIVE_INDEX,
    ICS_SENSOR_PINHOLE_RADIUS,
    ICS_SENSOR_ILL_PINHOLE_RADIUS,
    ICS_SENSOR_PINHOLE_SPACING,
    ICS_SENSOR_EXCITATION_BEAM_FILL,
    ICS_SENSOR_LAMBDA_EXCITATION,
    ICS_SENSOR_LAMBDA_EMISSION,    
    ICS_SENSOR_PHOTON_COUNT,
    ICS_SENSOR_INTERFACE_PRIMARY,
    ICS_SENSOR_INTERFACE_SECONDARY,
    ICS_SENSOR_DESCRIPTION,
    
    ICS_SENSOR_DETECTOR_MAGN,
    ICS_SENSOR_DETECTOR_PPU,
    ICS_SENSOR_DETECTOR_BASELINE,
    ICS_SENSOR_DETECTOR_LINE_AVG_COUNT,

    ICS_SENSOR_DETECTOR_OFFSET,
    ICS_SENSOR_DETECTOR_SENSITIVITY,
    ICS_SENSOR_DETECTOR_RADIUS,
    ICS_SENSOR_DETECTOR_SCALE,
    ICS_SENSOR_DETECTOR_STRETCH,
    ICS_SENSOR_DETECTOR_ROT,
    ICS_SENSOR_DETECTOR_MIRROR,
    ICS_SENSOR_DETECTOR_MODEL,
    ICS_SENSOR_DETECTOR_REDUCEHIST,
    
    ICS_SENSOR_STED_DEPLETION_MODE,
    ICS_SENSOR_STED_LAMBDA,
    ICS_SENSOR_STED_SATURATION_FACTOR,
    ICS_SENSOR_STED_IMM_FRACTION,
    ICS_SENSOR_STED_VPPM,
    
    ICS_SENSOR_SPIM_EXCITATION_TYPE,
    ICS_SENSOR_SPIM_FILL_FACTOR,
    ICS_SENSOR_SPIM_PLANE_NA,
    ICS_SENSOR_SPIM_PLANE_GAUSS_WIDTH,
    ICS_SENSOR_SPIM_PLANE_PROP_DIR,
    ICS_SENSOR_SPIM_PLANE_CENTER_OFF,
    ICS_SENSOR_SPIM_PLANE_FOCUS_OFF,
    
    ICS_SENSOR_SCATTER_MODEL,
    ICS_SENSOR_SCATTER_FREE_PATH,
    ICS_SENSOR_SCATTER_REL_CONTRIB,
    ICS_SENSOR_SCATTER_BLURRING,    
    ICS_SENSOR_LAST
} Ics_SensorParameter;


/* Supported sensor state values. */
typedef enum {
    IcsSensorState_default,
    IcsSensorState_estimated,
    IcsSensorState_reported,
    IcsSensorState_verified
} Ics_SensorState;


/* Thee data structure that holds all the information in the ICS file */
typedef struct _ICS {
        /* ICS version: 1 or 2: */
    int                     version;
        /* How the ICS file was opened. Used by top-level only: */
    Ics_FileMode            fileMode;
        /* Pointer to the data to write: */
    const void             *data;
        /* Size of the data buffer: */
    size_t                  dataLength;
        /* Pixel strides (writing only): */
    const ptrdiff_t        *dataStrides;
        /* '.ics' path/filename: */
    char                    filename[ICS_MAXPATHLEN];
        /* Number of elements in each dim: */
    int                     dimensions;
        /* Image representation: */
    Ics_DataRepresentation  dim[ICS_MAXDIM];
        /* Pixel representation: */
    Ics_ImelRepresentation  imel;
        /* Coordinate system used: */
    char                    coord[ICS_STRLEN_TOKEN];
        /* Compression technique used: */
    Ics_Compression         compression;
        /* Compression level: */
    int                     compLevel;
        /* Byte storage order: */
    int                     byteOrder[ICS_MAX_IMEL_SIZE];
        /* History strings: */
    void*                   history;
        /* Status of the data file: */
    void*                   blockRead;
        /* ICS2: Source file name: */
    char                    srcFile[ICS_MAXPATHLEN];
        /* ICS2: Offset into source file: */
    size_t                  srcOffset;
        /* Set to 1 if the next params are needed: */
    int                     writeSensor;
        /* Set to 1 if the next param states are needed: */
    int                     writeSensorStates;
        /* Sensor type: */
    char                    type[ICS_MAX_LAMBDA][ICS_STRLEN_TOKEN];
        /* Model or make: */
    char                    model[ICS_STRLEN_OTHER];
        /* Number of channels: */
    int                     sensorChannels;
        /* Number of detectors: */
    int                     sensorDetectors;
        /* Imaging direction: */
    char                    imagingDirection[ICS_MAX_LAMBDA][ICS_STRLEN_TOKEN];
    Ics_SensorState         imagingDirectionState[ICS_MAX_LAMBDA];
        /* Numerical Aperture: */
    double                  numAperture;
    Ics_SensorState         numApertureState;
        /* Objective quality: */
    int                     objectiveQuality[ICS_MAX_LAMBDA];
    Ics_SensorState         objectiveQualityState[ICS_MAX_LAMBDA];
        /* Refractive index of embedding medium: */
    double                  refrInxMedium;
    Ics_SensorState         refrInxMediumState;
        /* Refractive index of design medium: */
    double                  refrInxLensMedium;
    Ics_SensorState         refrInxLensMediumState;
        /* Detection pinhole in microns: */
    double                  pinholeRadius[ICS_MAX_LAMBDA];
    Ics_SensorState         pinholeRadiusState[ICS_MAX_LAMBDA];
        /* Illumination pinhole in microns: */
    double                  illPinholeRadius[ICS_MAX_LAMBDA];
    Ics_SensorState         illPinholeRadiusState[ICS_MAX_LAMBDA];
        /* Nipkow Disk pinhole spacing: */
    double                  pinholeSpacing;
    Ics_SensorState         pinholeSpacingState;
        /* Excitation beam fill factor: */
    double                  excitationBeamFill[ICS_MAX_LAMBDA];
    Ics_SensorState         excitationBeamFillState[ICS_MAX_LAMBDA];
        /* Excitation wavelength in nanometers: */
    double                  lambdaEx[ICS_MAX_LAMBDA];
    Ics_SensorState         lambdaExState[ICS_MAX_LAMBDA];
        /* Emission wavelength in nm: */
    double                  lambdaEm[ICS_MAX_LAMBDA];
    Ics_SensorState         lambdaEmState[ICS_MAX_LAMBDA];
        /* Number of excitation photons: */
    int                     exPhotonCnt[ICS_MAX_LAMBDA];
    Ics_SensorState         exPhotonCntState[ICS_MAX_LAMBDA];
        /* Emission wavelength in nm: */
    double                  interfacePrimary;
    Ics_SensorState         interfacePrimaryState;
        /* Emission wavelength in nm: */
    double                  interfaceSecondary;
    Ics_SensorState         interfaceSecondaryState;
        /* Additional per channel description strings: */
    char                    description[ICS_MAX_LAMBDA][ICS_STRLEN_OTHER];
    Ics_SensorState         descriptionState[ICS_MAX_LAMBDA];
        /* Excitation beam fill factor: */
    double                  detectorMagn[ICS_MAX_LAMBDA];
    Ics_SensorState         detectorMagnState[ICS_MAX_LAMBDA];
        /* Detector photons per unit: */
    double                  detectorPPU[ICS_MAX_LAMBDA];
    Ics_SensorState         detectorPPUState[ICS_MAX_LAMBDA];
        /* Detector Baseline: */
    double                  detectorBaseline[ICS_MAX_LAMBDA];
    Ics_SensorState         detectorBaselineState[ICS_MAX_LAMBDA];
        /* Averaging line count */
    double                  detectorLineAvgCnt[ICS_MAX_LAMBDA];
    Ics_SensorState         detectorLineAvgCntState[ICS_MAX_LAMBDA];
        /* Detector offsets */
    double                  detectorOffset[ICS_MAX_LAMBDA][ICS_MAX_DETECT][3];
    Ics_SensorState         detectorOffsetState[ICS_MAX_LAMBDA];
        /* Detector sensitivities */
    double                  detectorSensitivity[ICS_MAX_LAMBDA][ICS_MAX_DETECT];
    Ics_SensorState         detectorSensitivityState[ICS_MAX_LAMBDA];
        /* Detector radius */
    double                  detectorRadius[ICS_MAX_LAMBDA][ICS_MAX_DETECT];
    Ics_SensorState         detectorRadiusState[ICS_MAX_LAMBDA];
        /* Detector array scale */
    double                  detectorScale[ICS_MAX_LAMBDA];
    Ics_SensorState         detectorScaleState[ICS_MAX_LAMBDA];
        /* Detector array stretch */
    double                  detectorStretch[ICS_MAX_LAMBDA];
    Ics_SensorState         detectorStretchState[ICS_MAX_LAMBDA];
        /* Detector array rotation */
    double                  detectorRot[ICS_MAX_LAMBDA];
    Ics_SensorState         detectorRotState[ICS_MAX_LAMBDA];
        /* Detector array mirroring */
    char                    detectorMirror[ICS_MAX_LAMBDA][ICS_STRLEN_TOKEN];
    Ics_SensorState         detectorMirrorState[ICS_MAX_LAMBDA];
        /* Detector array model */
    char                    detectorModel[ICS_MAX_LAMBDA][ICS_STRLEN_TOKEN];
    Ics_SensorState         detectorModelState[ICS_MAX_LAMBDA];
        /* Detector reduce hist. */
    char                    detectorRedHist[ICS_MAX_LAMBDA][ICS_STRLEN_TOKEN];
    Ics_SensorState         detectorRedHistState[ICS_MAX_LAMBDA];
        /* STED depletion mode: */
    char                    stedDepletionMode[ICS_MAX_LAMBDA][ICS_STRLEN_TOKEN];
    Ics_SensorState         stedDepletionModeState[ICS_MAX_LAMBDA];
        /* STED wavelength: */
    double                  stedLambda[ICS_MAX_LAMBDA];
    Ics_SensorState         stedLambdaState[ICS_MAX_LAMBDA];
        /* STED saturation factor: */
    double                  stedSatFactor[ICS_MAX_LAMBDA];
    Ics_SensorState         stedSatFactorState[ICS_MAX_LAMBDA];
        /* STED immunity fraction: */
    double                  stedImmFraction[ICS_MAX_LAMBDA];
    Ics_SensorState         stedImmFractionState[ICS_MAX_LAMBDA];
        /* STED vortex to phase plate mix: */
    double                  stedVPPM[ICS_MAX_LAMBDA];
    Ics_SensorState         stedVPPMState[ICS_MAX_LAMBDA];
        /* SPIM excitation type: */
    char                    spimExcType[ICS_MAX_LAMBDA][ICS_STRLEN_TOKEN];
    Ics_SensorState         spimExcTypeState[ICS_MAX_LAMBDA];
        /* SPIM fill factor: */
    double                  spimFillFactor[ICS_MAX_LAMBDA];
    Ics_SensorState         spimFillFactorState[ICS_MAX_LAMBDA];
        /* SPIM plane NA: */
    double                  spimPlaneNA[ICS_MAX_LAMBDA];
    Ics_SensorState         spimPlaneNAState[ICS_MAX_LAMBDA];
        /* SPIM plane Gaussian width: */
    double                  spimPlaneGaussWidth[ICS_MAX_LAMBDA];
    Ics_SensorState         spimPlaneGaussWidthState[ICS_MAX_LAMBDA];
        /* SPIM plane propagation directory (a vector of 3 doubles): */
    double                  spimPlanePropDir[ICS_MAX_LAMBDA][3];
    Ics_SensorState         spimPlanePropDirState[ICS_MAX_LAMBDA];
        /* SPIM plane center offset : */
    double                  spimPlaneCenterOff[ICS_MAX_LAMBDA];
    Ics_SensorState         spimPlaneCenterOffState[ICS_MAX_LAMBDA];
        /* SPIM plane focus offset: */
    double                  spimPlaneFocusOff[ICS_MAX_LAMBDA];
    Ics_SensorState         spimPlaneFocusOffState[ICS_MAX_LAMBDA];
        /* Scatter model: */
    char                    scatterModel[ICS_MAX_LAMBDA][ICS_STRLEN_TOKEN];
    Ics_SensorState         scatterModelState[ICS_MAX_LAMBDA];
        /* Scatter free path: */
    double                  scatterFreePath[ICS_MAX_LAMBDA];
    Ics_SensorState         scatterFreePathState[ICS_MAX_LAMBDA];
        /* Scatter relative contribution: */
    double                  scatterRelContrib[ICS_MAX_LAMBDA];
    Ics_SensorState         scatterRelContribState[ICS_MAX_LAMBDA];
        /* Scatter blurring: */
    double                  scatterBlurring[ICS_MAX_LAMBDA];
    Ics_SensorState         scatterBlurringState[ICS_MAX_LAMBDA];

        /* SCIL_Image compatibility parameter: */
    char                    scilType[ICS_STRLEN_TOKEN];
} ICS;


/* The  error codes. */
typedef enum {
        /* No error. */
    IcsErr_Ok                         = 0,
        /* Non fatal error: unexpected data size: */
    IcsErr_FSizeConflict,
        /* Non fatal error: the output buffer could not be completely filled
           (meaning that your buffer was too large): */
    IcsErr_OutputNotFilled,
        /* Memory allocation error: */
    IcsErr_Alloc,
        /* Image size conflicts with bits per element: */
    IcsErr_BitsVsSizeConfl,
        /* It is not possible to read COMPRESS-compressed data in blocks: */
    IcsErr_BlockNotAllowed,
        /* The buffer was too small to hold the given ROI: */
    IcsErr_BufferTooSmall,
        /* Some error occurred during compression: */
    IcsErr_CompressionProblem,
        /* The compressed input stream is currupted: */
    IcsErr_CorruptedStream,
        /* Some error occurred during decompression: */
    IcsErr_DecompressionProblem,
        /* The ICS data structure already contains incompatible stuff: */
    IcsErr_DuplicateData,
        /* Empty field (intern error): */
    IcsErr_EmptyField,
        /* All history lines have already been returned: */
    IcsErr_EndOfHistory,
        /* Unexpected end of stream: */
    IcsErr_EndOfStream,
        /* File close error on .ics file: */
    IcsErr_FCloseIcs,
        /* File close error on .ids file: */
    IcsErr_FCloseIds,
        /* Failed to copy image data from temporary file on .ics file opened for
           updating: */
    IcsErr_FCopyIds,
        /* File open error on .ics file: */
    IcsErr_FOpenIcs,
        /* File open error on .ids file: */
    IcsErr_FOpenIds,
        /* File read error on .ics file: */
    IcsErr_FReadIcs,
        /* File read error on .ids file: */
    IcsErr_FReadIds,
        /* Failed to remane .ics file opened for updating: */
    IcsErr_FTempMoveIcs,
        /* File write error on .ics file: */
    IcsErr_FWriteIcs,
        /* File write error on .ids file: */
    IcsErr_FWriteIds,
        /* Failed to write a line in .ics file: */
    IcsErr_FailWriteLine,
        /* Illegal ICS token detected: */
    IcsErr_IllIcsToken,
        /* A function parameter has a value that is not legal or does not match
           with a value previously given: */
    IcsErr_IllParameter,
        /* The given ROI extends outside the image: */
    IcsErr_IllegalROI,
        /* Line overflow in ics file: */
    IcsErr_LineOverflow,
        /* Missing "bits" element in .ics file: */
    IcsErr_MissBits,
        /* Missing main category: */
    IcsErr_MissCat,
        /* Missing layout subcategory: */
    IcsErr_MissLayoutSubCat,
        /* Missing parameter subcategory: */
    IcsErr_MissParamSubCat,
        /* Missing representation subcategory: */
    IcsErr_MissRepresSubCat,
        /* Missing sensor subcategory: */
    IcsErr_MissSensorSubCat,
        /* Missing sensor subsubcategory: */
    IcsErr_MissSensorSubSubCat,
        /* Missing sub category: */
    IcsErr_MissSubCat,
        /* There is no Data defined: */
    IcsErr_MissingData,
        /* Layout parameters missing or not defined: */
    IcsErr_NoLayout,
        /* There doesn't exist a SCIL_TYPE value for this image: */
    IcsErr_NoScilType,
        /* Not an ICS file: */
    IcsErr_NotIcsFile,
        /* The function won't work on the ICS given: */
    IcsErr_NotValidAction,
        /* Too many detectors specified: */
    IcsErr_TooManyDetectors,
        /* Too many channels specified: */
    IcsErr_TooManyChans,
        /* Data has too many dimensions: */
    IcsErr_TooManyDims,
        /* Unknown compression type: */
    IcsErr_UnknownCompression,
         /* The data type is not recognized: */
    IcsErr_UnknownDataType,
        /* The state is unknown. */
    IcsErr_UnknownSensorState,
        /* libics is linking to a different version of zlib than used during
           compilation: */
    IcsErr_WrongZlibVersion
} Ics_Error;


/* Used by IcsGetHistoryString. */
typedef enum {
    IcsWhich_First, /* Get the first string */
    IcsWhich_Next  /* Get the next string */
} Ics_HistoryWhich;


typedef struct _Ics_HistoryIterator {
    int  next;                    /* index into history array, pointing to next
                                     string to read, set to -1 if there's no
                                     more to read. */
    int  previous;                /* index to previous string, useful for replace
                                     and delete. */
    char key[ICS_STRLEN_TOKEN+1]; /* optional key this iterator looks for. */
} Ics_HistoryIterator;


/* Returns a string that can be used to compare with ICSLIB_VERSION to check if
   the version of the library is the same as that of the headers. */
ICSEXPORT const char* IcsGetLibVersion(void);


/* Returns 0 if it is not an ICS file, or the version number if it is.  If
  forceName is non-zero, no extension is appended. */
ICSEXPORT int IcsVersion(const char *filename,
                         int         forceName);


/* Read a preview (2D) image out of an ICS file. The buffer is malloc'd, xsize
   and ysize are set to the image size. The data type is always uint8. You need
   to free() the data block when you're done. */
ICSEXPORT Ics_Error IcsLoadPreview(const char  *filename,
                                   size_t       planeNumber,
                                   void       **dest,
                                   size_t      *xsize,
                                   size_t      *ysize);


/* Open an ICS file for reading (mode = "r") or writing (mode = "w"). When
   writing, append a "2" to the mode string to create an ICS version 2.0
   file. Append an "f" to mode if, when reading, you want to force the file name
   to not change (no ".ics" is appended). Append a "l" to mode if, when reading,
   you don't want the locale forced to "C" (to read ICS files written with some
   other locale, set the locale properly then open the file with "rl") */
ICSEXPORT Ics_Error IcsOpen(ICS        **ics,
                            const char  *filename,
                            const char  *mode);


/* Close the ICS file. The ics 'stream' is no longer valid after this.  No files
   are actually written until this function is called. */
ICSEXPORT Ics_Error IcsClose(ICS* ics);


/* Retrieve the layout of an ICS image. Only valid if reading. */
ICSEXPORT Ics_Error IcsGetLayout(const ICS    *ics,
                                 Ics_DataType *dt,
                                 int          *nDims,
                                 size_t       *dims);


/* Set the layout for an ICS image. Only valid if writing. */
ICSEXPORT Ics_Error IcsSetLayout(ICS*          ics,
                                 Ics_DataType  dt,
                                 int           nDims,
                                 const size_t *dims);


/* These three functions retrieve info from the ICS file.  IcsGetDataSize(ics)
   == IcsGetImelSize(ics) * IcsGetImageSize(ics) */
ICSEXPORT size_t IcsGetDataSize(const ICS *ics);
ICSEXPORT size_t IcsGetImelSize(const ICS *ics);
ICSEXPORT size_t IcsGetImageSize(const ICS *ics);


/* Read the image data from an ICS file. Only valid if reading. */
ICSEXPORT Ics_Error IcsGetData(ICS   *ics,
                                void  *dest,
                                size_t n);


/* Read a square region of the image from an ICS file. To use the defaults in
   one of the parameters, set the pointer to NULL. Only valid if reading. */
ICSEXPORT Ics_Error IcsGetROIData(ICS          *ics,
                                  const size_t *offset,
                                  const size_t *size,
                                  const size_t *sampling,
                                  void         *dest,
                                  size_t        n);


/* Read the image from an ICS file into a sub-block of a memory block. To use
   the defaults in one of the parameters, set the pointer to NULL. Only valid if
   reading. */
ICSEXPORT Ics_Error IcsGetDataWithStrides(ICS             *ics,
                                          void            *dest,
                                          size_t           n, // ignored
                                          const ptrdiff_t *stride,
                                          int              nDims);


/* Read a portion of the image data from an ICS file. Only valid if reading. */
ICSEXPORT Ics_Error IcsGetDataBlock(ICS   *ics,
                                    void  *dest,
                                    size_t n);


/* Skip a portion of the image from an ICS file. Only valid if reading. */
ICSEXPORT Ics_Error IcsSkipDataBlock(ICS   *ics,
                                     size_t  n);


/* Read a plane of the image data from an ICS file, and convert it to
   uint8. Only valid if reading. */
ICSEXPORT Ics_Error IcsGetPreviewData(ICS    *ics,
                                      void   *dest,
                                      size_t  n,
                                      size_t  planeNumber);


/* Set the image data for an ICS image. The pointer to this data must be
   accessible until IcsClose has been called. Only valid if writing. */
ICSEXPORT Ics_Error IcsSetData(ICS        *ics,
                               const void *src,
                               size_t      n);


/* Set the image data for an ICS image. The pointer to this data must be
   accessible until IcsClose has been called. Only valid if writing. */
ICSEXPORT Ics_Error IcsSetDataWithStrides(ICS             *ics,
                                          const void      *src,
                                          size_t           n,
                                          const ptrdiff_t *strides,
                                          int              nDims);

/* Set the image source parameter for an ICS version 2.0 file. Only valid if
   writing. */
ICSEXPORT Ics_Error IcsSetSource(ICS        *ics,
                                 const char *fname,
                                 size_t      offset);

/* Set the image source byte order for an ICS version 2.0 file. Only valid if
   writing, and only valid after calling IcsSetSource. If the data type is
   changed after this call, the byte order information written to file might
   not be correct. */
ICSEXPORT Ics_Error IcsSetByteOrder(ICS           *ics,
                                    Ics_ByteOrder  order);


/* Set the compression method and compression parameter. Only valid if
   writing. */
ICSEXPORT Ics_Error IcsSetCompression(ICS             *ics,
                                      Ics_Compression  compression,
                                      int              level);


/* Get the position of the image in the real world: the origin of the first
   pixel, the distances between pixels and the units in which to measure.  If
   you are not interested in one of the parameters, set the pointer to NULL.
   Dimensions start at 0. Only valid if reading. */
ICSEXPORT Ics_Error IcsGetPosition(const ICS *ics,
                                   int        dimension,
                                   double    *origin,
                                   double    *scale,
                                   char*      units);

/* Idem, but without copying the strings. Output pointer `units` set to internal
   buffer, which will be valid until IcsClose is called. */
ICSEXPORT Ics_Error IcsGetPositionF(const ICS   *ics,
                                    int          dimension,
                                    double      *origin,
                                    double      *scale,
                                    const char **units);


/* Set the position of the image in the real world: the origin of the first
   pixel, the distances between pixels and the units in which to measure.  If
   units is NULL or empty, it is set to the default value of "undefined".
   Dimensions start at 0. Only valid if writing. */
ICSEXPORT Ics_Error IcsSetPosition(ICS*        ics,
                                   int         dimension,
                                   double      origin,
                                   double      scale,
                                   const char *units);


/* Get the ordering of the dimensions in the image. The ordering is defined by
   names and labels for each dimension. The defaults are x, y, z, t (time) and p
   (probe). Dimensions start at 0. Only valid if reading. */
ICSEXPORT Ics_Error IcsGetOrder(const ICS *ics,
                                int        dimension,
                                char      *order,
                                char      *label);

/* Idem, but without copying the strings. Output pointers `order` and `label`
   set to internal buffer, which will be valid until IcsClose is called. */
ICSEXPORT Ics_Error IcsGetOrderF(const ICS   *ics,
                                 int          dimension,
                                 const char **order,
                                 const char **label);


/* Set the ordering of the dimensions in the image. The ordering is defined by
   providing names and labels for each dimension. The defaults are x, y, z, t
   (time) and p (probe). Dimensions start at 0. Only valid if writing. */
ICSEXPORT Ics_Error IcsSetOrder(ICS        *ics,
                                int         dimension,
                                const char *order,
                                const char *label);


/* Get the coordinate system used in the positioning of the pixels.  Related to
   IcsGetPosition(). The default is "video". Only valid if reading. */
ICSEXPORT Ics_Error IcsGetCoordinateSystem(const ICS *ics,
                                           char      *coord);


/* Set the coordinate system used in the positioning of the pixels.  Related to
   IcsSetPosition(). The default is "video". Only valid if writing. */
ICSEXPORT Ics_Error IcsSetCoordinateSystem(ICS        *ics,
                                           const char *coord);


/* Get the number of significant bits. Only valid if reading. */
ICSEXPORT Ics_Error IcsGetSignificantBits(const ICS *ics,
                                          size_t    *nBits);



/* Set the number of significant bits. Only valid if writing. */
ICSEXPORT Ics_Error IcsSetSignificantBits(ICS   *ics,
                                          size_t nBits);


/* Set the position of the pixel values: the offset and scaling, and the units
   in which to measure. If you are not interested in one of the parameters, set
   the pointer to NULL. Only valid if reading. */
ICSEXPORT Ics_Error IcsGetImelUnits(const ICS *ics,
                                    double    *origin,
                                    double    *scale,
                                    char      *units);

/* Idem, but without copying the strings. Output pointer `units` set to internal
   buffer, which will be valid until IcsClose is called. */
ICSEXPORT Ics_Error IcsGetImelUnitsF(const ICS   *ics,
                                     double      *origin,
                                     double      *scale,
                                     const char **units);


/* Set the position of the pixel values: the offset and scaling, and the units
   in which to measure. If units is NULL or empty, it is set to the default
   value of "relative". Only valid if writing. */
ICSEXPORT Ics_Error IcsSetImelUnits(ICS        *ics,
                                    double      origin,
                                    double      scale,
                                    const char *units);


/* Get the string for the SCIL_TYPE parameter. This string is used only by
   SCIL_Image. Only valid if reading. */
ICSEXPORT Ics_Error IcsGetScilType(const ICS *ics,
                                   char      *scilType);


/* Set the string for the SCIL_TYPE parameter. This string is used only by
   SCIL_Image. It is required if you want to read the image using
   SCIL_Image. Only valid if writing. */
ICSEXPORT Ics_Error IcsSetScilType(ICS        *ics,
                                   const char *scilType);


/* As IcsSetScilType, but creates a string according to the DataType in the ICS
   structure. It can create a string for g2d, g3d, f2d, f3d, c2d and c3d. Only
   valid if writing. */
ICSEXPORT Ics_Error IcsGuessScilType(ICS *ics);


/* Returns a textual representation of an error. */
ICSEXPORT const char *IcsGetErrorText(Ics_Error error);


/* Add history lines to the ICS file. key can be NULL */
ICSEXPORT Ics_Error IcsAddHistoryString(ICS        *ics,
                                        const char *key,
                                        const char *value);
#define IcsAddHistory IcsAddHistoryString


/* Delete all history lines with key from ICS file. key can be NULL, deletes
   all. */
ICSEXPORT Ics_Error IcsDeleteHistory(ICS        *ics,
                                     const char *key);


/* Get the number of HISTORY lines from the ICS file. */
ICSEXPORT Ics_Error IcsGetNumHistoryStrings(ICS *ics,
                                            int *num);


/* Get history line from the ICS file. string must have at least ICS_LINE_LENGTH
   characters allocated. */
ICSEXPORT Ics_Error IcsGetHistoryString(ICS             *ics,
                                        char            *string,
                                        Ics_HistoryWhich which);


/* Get history line from the ICS file as key/value pair. key must have
   ICS_STRLEN_TOKEN characters allocated, and value ICS_LINE_LENGTH.  key can be
   null, token will be discarded. */
ICSEXPORT Ics_Error IcsGetHistoryKeyValue(ICS*             ics,
                                          char*            key,
                                          char*            value,
                                          Ics_HistoryWhich which);


/* Initializes history iterator. key can be NULL. */
ICSEXPORT Ics_Error IcsNewHistoryIterator(ICS                 *ics,
                                          Ics_HistoryIterator *it,
                                          const char          *key);


/* Get history line from the ICS file using iterator. string must have at least
   ICS_LINE_LENGTH characters allocated. */
ICSEXPORT Ics_Error IcsGetHistoryStringI(ICS                 *ics,
                                         Ics_HistoryIterator *it,
                                         char                *string);

/* Idem, but without copying the string. Output pointer `string` set to internal
   buffer, which will be valid until IcsClose or IcsFreeHistory is called. */
ICSEXPORT Ics_Error IcsGetHistoryStringIF(ICS                 *ics,
                                          Ics_HistoryIterator *it,
                                          const char         **string);


/* Get history line from the ICS file as key/value pair using iterator.  key
   must have ICS_STRLEN_TOKEN characters allocated, and value
   ICS_LINE_LENGTH. key can be null, token will be discarded. */
ICSEXPORT Ics_Error IcsGetHistoryKeyValueI(ICS                 *ics,
                                           Ics_HistoryIterator *it,
                                           char                *key,
                                           char                *value);

/* Idem, but without copying the string. Output pointer `value` set to internal
   buffer, which will be valid until IcsClose or IcsFreeHistory is called. */
ICSEXPORT Ics_Error IcsGetHistoryKeyValueIF(ICS                 *ics,
                                            Ics_HistoryIterator *it,
                                            char                *key,
                                            const char         **value);


/* Delete last retrieved history line (iterator still points to the same
   string). */
ICSEXPORT Ics_Error IcsDeleteHistoryStringI(ICS                 *ics,
                                            Ics_HistoryIterator *it);


/* Replace last retrieved history line (iterator still points to the same
   string). */
ICSEXPORT Ics_Error IcsReplaceHistoryStringI(ICS                 *ics,
                                             Ics_HistoryIterator *it,
                                             const char          *key,
                                             const char          *value);


#ifdef __cplusplus
}
#endif

#endif<|MERGE_RESOLUTION|>--- conflicted
+++ resolved
@@ -1,11 +1,7 @@
 /*
  * libics: Image Cytometry Standard file reading and writing.
  *
-<<<<<<< HEAD
  * Copyright 2015-2019:
-=======
- * Copyright 2015-2018:
->>>>>>> 15a23484
  *   Scientific Volume Imaging Holding B.V.
  *   Laapersveld 63, 1213 VB Hilversum, The Netherlands
  *   https://www.svi.nl
@@ -56,7 +52,6 @@
 /* Library versioning is in the form major, minor, patch: */
 #define ICSLIB_VERSION "1.6.3" /* also defined in configure.ac */
 
-
 #if defined(__WIN32__) && !defined(WIN32)
 #define WIN32
 #endif
@@ -73,11 +68,7 @@
 #else
 #define ICSSTRCASECMP strcasecmp
 #endif
-<<<<<<< HEAD
-    
-=======
-
->>>>>>> 15a23484
+
 
 #ifdef WIN32
 #ifdef BUILD_ICSLIB
